<<<<<<< HEAD
import PupuIcon from "@assets/icons/kettu.png";
=======
import PyoncordIcon from "@assets/icons/revenge.png";
>>>>>>> c263de39
import { Strings } from "@core/i18n";
import { useProxy } from "@core/vendetta/storage";
import { findAssetId } from "@lib/api/assets";
import { isFontSupported, isThemeSupported } from "@lib/api/native/loader";
import { settings } from "@lib/api/settings";
import { registerSection } from "@ui/settings";
import { version } from "bunny-build-info";

export { PupuIcon };

export default function initSettings() {
    
    registerSection({
<<<<<<< HEAD
        name: "Kettu",
=======
        name: Strings.BUNNY,
>>>>>>> c263de39
        items: [
            {
                key: "KETTU",
                title: () => Strings.PUPU,
                icon: { uri: PupuIcon },
                render: () => import("@core/ui/settings/pages/General"),
                useTrailing: () => `(${version})`
            },
            {
                key: "BUNNY_PLUGINS",
                title: () => Strings.PLUGINS,
                icon: findAssetId("ActivitiesIcon"),
                render: () => import("@core/ui/settings/pages/Plugins")
            },
            {
                key: "BUNNY_THEMES",
                title: () => Strings.THEMES,
                icon: findAssetId("PaintPaletteIcon"),
                render: () => import("@core/ui/settings/pages/Themes"),
                usePredicate: () => isThemeSupported()
            },
            {
                key: "BUNNY_FONTS",
                title: () => Strings.FONTS,
                icon: findAssetId("ic_add_text"),
                render: () => import("@core/ui/settings/pages/Fonts"),
                usePredicate: () => isFontSupported()
            },
            {
                key: "BUNNY_DEVELOPER",
                title: () => Strings.DEVELOPER,
                icon: findAssetId("WrenchIcon"),
                render: () => import("@core/ui/settings/pages/Developer"),
                usePredicate: () => useProxy(settings).developerSettings ?? false
            }
        ]
    });
    
    // Retain compatibility with plugins which inject into this section
    registerSection({
        name: "Bunny",
        items: []
    })

    // Compat with Vendetta Plugins that use configs in settings
    registerSection({
        name: "Vendetta",
        items: []
    });

    // Compat with Bunny Plugins that use configs in settings
    registerSection({
        name: "Bunny",
        items: []
    });

    // Compat with Revenge Plugins that use configs in settings
    registerSection({
        name: "Revenge",
        items: []
    });
}<|MERGE_RESOLUTION|>--- conflicted
+++ resolved
@@ -1,8 +1,4 @@
-<<<<<<< HEAD
 import PupuIcon from "@assets/icons/kettu.png";
-=======
-import PyoncordIcon from "@assets/icons/revenge.png";
->>>>>>> c263de39
 import { Strings } from "@core/i18n";
 import { useProxy } from "@core/vendetta/storage";
 import { findAssetId } from "@lib/api/assets";
@@ -16,11 +12,7 @@
 export default function initSettings() {
     
     registerSection({
-<<<<<<< HEAD
         name: "Kettu",
-=======
-        name: Strings.BUNNY,
->>>>>>> c263de39
         items: [
             {
                 key: "KETTU",
@@ -58,12 +50,6 @@
             }
         ]
     });
-    
-    // Retain compatibility with plugins which inject into this section
-    registerSection({
-        name: "Bunny",
-        items: []
-    })
 
     // Compat with Vendetta Plugins that use configs in settings
     registerSection({

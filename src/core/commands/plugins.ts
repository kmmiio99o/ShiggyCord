--- conflicted
+++ resolved
@@ -113,7 +113,6 @@
           existing.sources.add("bunny");
           existing.enabled = existing.enabled || enabled;
         } else {
-<<<<<<< HEAD
           // Only add bunny entry if installed OR if it's registered and not installed we will handle as available later
           if (installed) {
             aggregated.set(id, {
@@ -123,10 +122,6 @@
               enabled,
             });
           }
-=======
-            const fixNonce = (BigInt(Date.now() - 1420070400000) << 22n).toString();
-            messageUtil.sendMessage(ctx.channel.id, { content }, void 0, {nonce:fixNonce});
->>>>>>> 95a5b9e8
         }
       }
 
@@ -195,7 +190,7 @@
       if (ephemeral?.value) {
         messageUtil.sendBotMessage(ctx.channel.id, content);
       } else {
-        const fixNonce = Date.now().toString();
+        const fixNonce = (BigInt(Date.now() - 1420070400000) << 22n).toString();
         messageUtil.sendMessage(ctx.channel.id, { content }, void 0, {
           nonce: fixNonce,
         });

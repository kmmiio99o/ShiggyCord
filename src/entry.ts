import type { Metro } from "@metro/types";
import { version } from "bunny-build-info";
const { instead } = require("spitroast");

// @ts-ignore - window is defined later in the bundle, so we assign it early
globalThis.window = globalThis;

async function initializeRevenge() {
    try {
        // Make 'freeze' and 'seal' do nothing
        Object.freeze = Object.seal = Object;

        await require("@metro/internals/caches").initMetroCache();
        await require(".").default();
    } catch (e) {
        const { ClientInfoManager } = require("@lib/api/native/modules");
        const stack = e instanceof Error ? e.stack : undefined;

        console.log(stack ?? e?.toString?.() ?? e);
        alert([
<<<<<<< HEAD
            "Failed to load Kettu!\n",
            `Build Number: ${ClientInfoManager.getConstants().Build}`,
            `Kettu: ${version}`,
=======
            "Failed to load Revenge!\n",
            `Build Number: ${ClientInfoManager.getConstants().Build}`,
            `Revenge: ${version}`,
>>>>>>> 2fd3453d
            stack || e?.toString?.(),
        ].join("\n"));
    }
}

if (typeof window.__r === "undefined") {
    // Used for storing the current require function for the global.__r getter defined below
    var _requireFunc: any;

    // Calls from the native side are deferred until the index.ts(x) is loaded
    // Revenge delays the execution of index.ts(x) because Revenge's initialization is asynchronous
    interface DeferredQueue {
        object: any;
        method: string;
        resume?: (queue: DeferredQueue) => void;
        args: any[];
    }

    const deferredCalls: Array<DeferredQueue> = [];
    const unpatches: Array<() => void> = [];

    const deferMethodExecution = (
        object: any, 
        method: string, 
        condition?: (...args: any[]) => boolean, 
        resume?: (queue: DeferredQueue) => void, 
        returnWith?: (queue: DeferredQueue) => any
    ) => {
        const restore = instead(method, object, function (this: any, args: any[], original: any) {
            if (!condition || condition(...args)) {
                const queue: DeferredQueue = { object, method, args, resume };
                deferredCalls.push(queue);
                return returnWith ? returnWith(queue) : undefined;
            }

            // If the condition is not met, we execute the original method immediately
            return original.apply(this, args);
        });

        unpatches.push(restore);
    }

    const resumeDeferred = () => {
        for (const queue of deferredCalls) {
            const { object, method, args, resume } = queue;

            if (resume) {
                resume(queue);
            } else {
                object[method](...args);
            }
        }

        deferredCalls.length = 0;
    }

    const onceIndexRequired = (originalRequire: Metro.RequireFn) => {
        // We hold calls from the native side
        if (window.__fbBatchedBridge) {
            const batchedBridge = window.__fbBatchedBridge;
            deferMethodExecution(
                batchedBridge,
                "callFunctionReturnFlushedQueue",
                // If the call is to AppRegistry, we want to defer it because it is not yet registered (Revenge delays it)
                // Same goes to the non-callable modules, which are not registered yet, so we ensure that only registered ones can get through
                (...args) => args[0] === "AppRegistry" || !batchedBridge.getCallableModule(args[0]),
                ({ args }) => {
                    if (batchedBridge.getCallableModule(args[0])) {
                        batchedBridge.__callFunction(...args);
                    }
                },
                () => batchedBridge.flushedQueue()
            );
        }

        // Introduced since RN New Architecture
        if (window.RN$AppRegistry) {
            deferMethodExecution(window.RN$AppRegistry, "runApplication");
        }

        const startDiscord = async () => {
            await initializeRevenge();
            
            for (const unpatch of unpatches) unpatch();
            unpatches.length = 0;

            originalRequire(0);
            resumeDeferred();
        };

        startDiscord();
    }

    Object.defineProperties(globalThis, {
        __r: {
            configurable: true,
            get: () => _requireFunc,
            set(v) {
                // _requireFunc is required here, because using 'this' here errors for some unknown reason
                _requireFunc = function patchedRequire(a: number) {
                    // Initializing index.ts(x)
                    if (a === 0) {
                        if (window.modules instanceof Map) window.modules = Object.fromEntries(window.modules);
                        onceIndexRequired(v);
                        _requireFunc = v;
                    } else return v(a);
                };
            }
        },
        __d: {
            configurable: true,
            get() {
                // @ts-ignore - I got an error where 'Object' is undefined *sometimes*, which is literally never supposed to happen
                if (window.Object && !window.modules) {
                    window.modules = window.__c?.();
                }
                return this.value;
            },
            set(v) { this.value = v; }
        }
    });
} else {
    // It is too late to late to hook __r, so we just initialize Revenge here
    // Likely because of using the legacy loader (from Vendetta)
    initializeRevenge();
}<|MERGE_RESOLUTION|>--- conflicted
+++ resolved
@@ -18,15 +18,9 @@
 
         console.log(stack ?? e?.toString?.() ?? e);
         alert([
-<<<<<<< HEAD
             "Failed to load Kettu!\n",
             `Build Number: ${ClientInfoManager.getConstants().Build}`,
             `Kettu: ${version}`,
-=======
-            "Failed to load Revenge!\n",
-            `Build Number: ${ClientInfoManager.getConstants().Build}`,
-            `Revenge: ${version}`,
->>>>>>> 2fd3453d
             stack || e?.toString?.(),
         ].join("\n"));
     }

import { version } from "bunny-build-info";
const { instead } = require("spitroast");

// @ts-ignore - shut up fr
globalThis.window = globalThis;

async function initializeBunny() {
    try {
        // Make 'freeze' and 'seal' do nothing
        Object.freeze = Object.seal = Object;

        await require("@metro/internals/caches").initMetroCache();
        await require(".").default();
    } catch (e) {
        const { ClientInfoManager } = require("@lib/api/native/modules");
        const stack = e instanceof Error ? e.stack : undefined;

        console.log(stack ?? e?.toString?.() ?? e);
        alert([
<<<<<<< HEAD
            "Failed to load Kettu!\n",
            `Build Number: ${ClientInfoManager.getConstants().Build}`,
            `Kettu: ${version}`,
=======
            "Failed to load Revenge!\n",
            `Build Number: ${ClientInfoManager.Build}`,
            `Revenge: ${version}`,
>>>>>>> c263de39
            stack || e?.toString?.(),
        ].join("\n"));
    }
}

// @ts-ignore
if (typeof globalThis.__r !== "undefined") {
    initializeBunny();
} else {
    // We hold calls from the native side
    function onceIndexRequired(originalRequire: any) {
        const batchedBridge = window.__fbBatchedBridge;

        const callQueue = new Array<any>;
        const unpatchHook = instead("callFunctionReturnFlushedQueue", batchedBridge, (args: any, orig: any) => {
            if (args[0] === "AppRegistry" || !batchedBridge.getCallableModule(args[0])) {
                callQueue.push(args);
                return batchedBridge.flushedQueue();
            }

            return orig.apply(batchedBridge, args);
        });

        const startDiscord = async () => {
            await initializeBunny();
            unpatchHook();
            originalRequire(0);

            callQueue.forEach(arg =>
                batchedBridge.getCallableModule(arg[0])
                && batchedBridge.__callFunction(...arg));
        };

        startDiscord();
    }

    var _requireFunc: any; // We can't set properties to 'this' during __r set for some reason

    Object.defineProperties(globalThis, {
        __r: {
            configurable: true,
            get: () => _requireFunc,
            set(v) {
                _requireFunc = function patchedRequire(a: number) {
                    // Initializing index.ts(x)
                    if (a === 0) {
                        if (window.modules instanceof Map) window.modules = Object.fromEntries(window.modules);
                        onceIndexRequired(v);
                        _requireFunc = v;
                    } else return v(a);
                };
            }
        },
        __d: {
            configurable: true,
            get() {
                // @ts-ignore - I got an error where 'Object' is undefined *sometimes*, which is literally never supposed to happen
                if (window.Object && !window.modules) {
                    window.modules = window.__c?.();
                }
                return this.value;
            },
            set(v) { this.value = v; }
        }
    });
}<|MERGE_RESOLUTION|>--- conflicted
+++ resolved
@@ -17,15 +17,9 @@
 
         console.log(stack ?? e?.toString?.() ?? e);
         alert([
-<<<<<<< HEAD
             "Failed to load Kettu!\n",
             `Build Number: ${ClientInfoManager.getConstants().Build}`,
             `Kettu: ${version}`,
-=======
-            "Failed to load Revenge!\n",
-            `Build Number: ${ClientInfoManager.Build}`,
-            `Revenge: ${version}`,
->>>>>>> c263de39
             stack || e?.toString?.(),
         ].join("\n"));
     }

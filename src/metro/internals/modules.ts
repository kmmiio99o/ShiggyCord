--- conflicted
+++ resolved
@@ -349,8 +349,17 @@
             }
         }
     }
-<<<<<<< HEAD
-=======
+
+    return cleanup;
+}
+
+export function waitForModule<T = any>(
+    filter: ModuleFilter<T>,
+    options: WaitForOptions = {}
+): Promise<T> {
+    return new Promise((resolve) => {
+        waitFor(filter, (exports) => resolve(exports), options);
+    });
 }
 
 export interface WaitForOptions {
@@ -437,7 +446,6 @@
             }
         }
     }
->>>>>>> 85af53e5
 
     return cleanup;
 }

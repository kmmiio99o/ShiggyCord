--- conflicted
+++ resolved
@@ -44,11 +44,7 @@
             ...rendererConfigValue,
             VendettaCustomPage: {
                 type: "route",
-<<<<<<< HEAD
                 title: () => "Kettu",
-=======
-                title: () => Strings.BUNNY,
->>>>>>> c263de39
                 screen: {
                     route: "VendettaCustomPage",
                     getComponent: () => CustomPageRenderer
@@ -64,11 +60,7 @@
             },
             BUNNY_CUSTOM_PAGE: {
                 type: "route",
-<<<<<<< HEAD
                 title: () => "Kettu",
-=======
-                title: () => Strings.BUNNY,
->>>>>>> c263de39
                 screen: {
                     route: "BUNNY_CUSTOM_PAGE",
                     getComponent: () => CustomPageRenderer

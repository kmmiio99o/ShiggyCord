import { findByNameLazy } from "@metro/wrappers";

type LoggerFunction = (...messages: any[]) => void;
export interface Logger {
    log: LoggerFunction;
    info: LoggerFunction;
    warn: LoggerFunction;
    error: LoggerFunction;
    time: LoggerFunction;
    trace: LoggerFunction;
    verbose: LoggerFunction;
}

<<<<<<< HEAD
export const DiscordLogger = findByNameLazy("Logger");
export const logger: Logger = new DiscordLogger("Revenge");
=======
export const LoggerClass = findByNameLazy("Logger");
export const logger: Logger = new LoggerClass("Bunny");
>>>>>>> 61f9b651
<|MERGE_RESOLUTION|>--- conflicted
+++ resolved
@@ -11,10 +11,5 @@
     verbose: LoggerFunction;
 }
 
-<<<<<<< HEAD
 export const DiscordLogger = findByNameLazy("Logger");
-export const logger: Logger = new DiscordLogger("Revenge");
-=======
-export const LoggerClass = findByNameLazy("Logger");
-export const logger: Logger = new LoggerClass("Bunny");
->>>>>>> 61f9b651
+export const logger: Logger = new DiscordLogger("Revenge");
import {
  createFileBackend,
  createMMKVBackend,
  createStorage,
  wrapSync,
} from "@core/vendetta/storage";
import { getLoaderConfigPath } from "@lib/api/native/loader";

export interface Settings {
<<<<<<< HEAD
  debuggerUrl: string;
  developerSettings: boolean;
  enableDiscordDeveloperSettings: boolean;
  safeMode?: {
    enabled: boolean;
    currentThemeId?: string;
  };
  enableEvalCommand?: boolean;
=======
    debuggerUrl: string;
    devToolsUrl: string;
    autoDebugger: boolean;
    autoDevTools: boolean;
    developerSettings: boolean;
    enableDiscordDeveloperSettings: boolean;
    safeMode?: {
        enabled: boolean;
        currentThemeId?: string;
    };
    enableEvalCommand?: boolean;
>>>>>>> e0bf589e
}

export interface LoaderConfig {
  customLoadUrl: {
    enabled: boolean;
    url: string;
  };
  loadReactDevTools: boolean;
}

/**
 * New: Updater settings persisted in MMKV.
 * Fields:
 * - autoUpdateEnabled: whether updates are applied automatically
 * - checkOnStart: whether to check for updates on app start
 * - updateChannel: optional update channel (stable/beta/alpha)
 * - lastChecked: ISO timestamp of last update check
 *
 * Plugin-related additions:
 * - fetchPluginsOnStart: when true, plugins (external repositories) are fetched at startup;
 *   when false, plugin repository fetching is deferred and controlled from the Updater UI.
 * - repoAutoFetchOverrides: per-repository overrides for auto-fetch behavior
 *   (keyed by repository URL, boolean value overrides fetchPluginsOnStart).
 */
export interface UpdaterSettings {
  // Whether updates (bundle-level auto-updates) should be applied automatically
  autoUpdateEnabled: boolean;
  // Whether to perform an update check on app start
  checkOnStart: boolean;
  // Optional channel preference for updates
  updateChannel?: "stable" | "beta" | "alpha";
  // ISO timestamp of the last time the updater checked (plugins + bundle)
  lastChecked?: string | null;

  // -------------------------
  // Plugin-related settings
  // -------------------------
  // Whether external plugin repositories should be fetched at startup
  fetchPluginsOnStart?: boolean;
  // Per-repo override for auto-fetch behavior (repoUrl => boolean)
  repoAutoFetchOverrides?: Record<string, boolean>;

  // -------------------------
  // Bundle update settings
  // -------------------------
  // How often (in hours) to check the project's releases for bundle updates.
  // Default should be treated as 3 if unset.
  bundleCheckIntervalHours?: number;
  // Releases URL (used for checking the bundle). Defaults to:
  // https://github.com/kmmiio99o/ShiggyCord/releases/
  bundleReleasesUrl?: string;
  // Whether to ignore prerelease releases when checking bundle updates.
  // Defaults to true.
  bundleIgnorePrereleases?: boolean;
  // ISO timestamp of the last bundle check
  lastBundleChecked?: string | null;
  // Last known bundle version discovered by the updater (if any)
  lastBundleVersion?: string | null;

  // Latest discovered bundle tag (extracted from custom URL content or GitHub).
  // This represents the most recent tag/identifier the updater detected.
  bundleLatestTag?: string | null;
  // The URL used to determine the latest bundle (download URL or release page).
  bundleLatestUrl?: string | null;
  // Whether a newer bundle than the installed one is available.
  bundleAvailable?: boolean;
}

export const settings = wrapSync(
  createStorage<Settings>(createMMKVBackend("VENDETTA_SETTINGS")),
);

export const loaderConfig = wrapSync(
  createStorage<LoaderConfig>(
    createFileBackend(getLoaderConfigPath(), {
      customLoadUrl: {
        enabled: false,
        url: "http://localhost:4040/shiggycord.js",
      },
      loadReactDevTools: false,
    }),
  ),
);

/**
 * Updater settings storage.
 * Stored under MMKV key: VENDETTA_UPDATER_SETTINGS
 * Defaults should be handled by UI code when reading values if necessary.
 */
export const updaterSettings = wrapSync(
  createStorage<UpdaterSettings>(
    createMMKVBackend("VENDETTA_UPDATER_SETTINGS"),
  ),
);<|MERGE_RESOLUTION|>--- conflicted
+++ resolved
@@ -1,22 +1,7 @@
-import {
-  createFileBackend,
-  createMMKVBackend,
-  createStorage,
-  wrapSync,
-} from "@core/vendetta/storage";
+import { createFileBackend, createMMKVBackend, createStorage, wrapSync } from "@core/vendetta/storage";
 import { getLoaderConfigPath } from "@lib/api/native/loader";
 
 export interface Settings {
-<<<<<<< HEAD
-  debuggerUrl: string;
-  developerSettings: boolean;
-  enableDiscordDeveloperSettings: boolean;
-  safeMode?: {
-    enabled: boolean;
-    currentThemeId?: string;
-  };
-  enableEvalCommand?: boolean;
-=======
     debuggerUrl: string;
     devToolsUrl: string;
     autoDebugger: boolean;
@@ -28,98 +13,23 @@
         currentThemeId?: string;
     };
     enableEvalCommand?: boolean;
->>>>>>> e0bf589e
 }
 
 export interface LoaderConfig {
-  customLoadUrl: {
-    enabled: boolean;
-    url: string;
-  };
-  loadReactDevTools: boolean;
+    customLoadUrl: {
+        enabled: boolean;
+        url: string;
+    };
+    loadReactDevTools: boolean;
 }
 
-/**
- * New: Updater settings persisted in MMKV.
- * Fields:
- * - autoUpdateEnabled: whether updates are applied automatically
- * - checkOnStart: whether to check for updates on app start
- * - updateChannel: optional update channel (stable/beta/alpha)
- * - lastChecked: ISO timestamp of last update check
- *
- * Plugin-related additions:
- * - fetchPluginsOnStart: when true, plugins (external repositories) are fetched at startup;
- *   when false, plugin repository fetching is deferred and controlled from the Updater UI.
- * - repoAutoFetchOverrides: per-repository overrides for auto-fetch behavior
- *   (keyed by repository URL, boolean value overrides fetchPluginsOnStart).
- */
-export interface UpdaterSettings {
-  // Whether updates (bundle-level auto-updates) should be applied automatically
-  autoUpdateEnabled: boolean;
-  // Whether to perform an update check on app start
-  checkOnStart: boolean;
-  // Optional channel preference for updates
-  updateChannel?: "stable" | "beta" | "alpha";
-  // ISO timestamp of the last time the updater checked (plugins + bundle)
-  lastChecked?: string | null;
+export const settings = wrapSync(createStorage<Settings>(createMMKVBackend("VENDETTA_SETTINGS")));
 
-  // -------------------------
-  // Plugin-related settings
-  // -------------------------
-  // Whether external plugin repositories should be fetched at startup
-  fetchPluginsOnStart?: boolean;
-  // Per-repo override for auto-fetch behavior (repoUrl => boolean)
-  repoAutoFetchOverrides?: Record<string, boolean>;
-
-  // -------------------------
-  // Bundle update settings
-  // -------------------------
-  // How often (in hours) to check the project's releases for bundle updates.
-  // Default should be treated as 3 if unset.
-  bundleCheckIntervalHours?: number;
-  // Releases URL (used for checking the bundle). Defaults to:
-  // https://github.com/kmmiio99o/ShiggyCord/releases/
-  bundleReleasesUrl?: string;
-  // Whether to ignore prerelease releases when checking bundle updates.
-  // Defaults to true.
-  bundleIgnorePrereleases?: boolean;
-  // ISO timestamp of the last bundle check
-  lastBundleChecked?: string | null;
-  // Last known bundle version discovered by the updater (if any)
-  lastBundleVersion?: string | null;
-
-  // Latest discovered bundle tag (extracted from custom URL content or GitHub).
-  // This represents the most recent tag/identifier the updater detected.
-  bundleLatestTag?: string | null;
-  // The URL used to determine the latest bundle (download URL or release page).
-  bundleLatestUrl?: string | null;
-  // Whether a newer bundle than the installed one is available.
-  bundleAvailable?: boolean;
-}
-
-export const settings = wrapSync(
-  createStorage<Settings>(createMMKVBackend("VENDETTA_SETTINGS")),
-);
-
-export const loaderConfig = wrapSync(
-  createStorage<LoaderConfig>(
+export const loaderConfig = wrapSync(createStorage<LoaderConfig>(
     createFileBackend(getLoaderConfigPath(), {
-      customLoadUrl: {
-        enabled: false,
-        url: "http://localhost:4040/shiggycord.js",
-      },
-      loadReactDevTools: false,
-    }),
-  ),
-);
-
-/**
- * Updater settings storage.
- * Stored under MMKV key: VENDETTA_UPDATER_SETTINGS
- * Defaults should be handled by UI code when reading values if necessary.
- */
-export const updaterSettings = wrapSync(
-  createStorage<UpdaterSettings>(
-    createMMKVBackend("VENDETTA_UPDATER_SETTINGS"),
-  ),
-);+        customLoadUrl: {
+            enabled: false,
+            url: "http://localhost:4040/kettu.js"
+        }
+    })
+));
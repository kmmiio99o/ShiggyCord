import { RNModules } from "./types";

const nmp = window.nativeModuleProxy;

function getNativeModule<T = any>(...names: string[]): T | undefined {
    for (const name of names) {
        if (globalThis.__turboModuleProxy) {
            const module = globalThis.__turboModuleProxy(name);
            if (module) return module as T;
        }

<<<<<<< HEAD
export const { BundleUpdaterManager } = nmp;
=======
        if (nmp[name]) return nmp[name] as T;
    }

    return undefined;
}

export const NativeCacheModule = getNativeModule<RNModules.MMKVManager>(
    "NativeCacheModule", "MMKVManager"
)!;
export const NativeFileModule = getNativeModule<RNModules.FileManager>(
    "NativeFileModule", "RTNFileManager", "DCDFileManager"
)!;
export const NativeClientInfoModule = getNativeModule<RNModules.ClientInfoModule>(
    "NativeClientInfoModule", "RTNClientInfoManager", "InfoDictionaryManager"
)!;
export const NativeDeviceModule = getNativeModule(
    "NativeDeviceModule", "RTNDeviceManager", "DCDDeviceManager"
)!;
export const NativeThemeModule = getNativeModule(
    "NativeThemeModule", "RTNThemeManager", "DCDTheme"
)!;
export const BundleUpdaterManager = getNativeModule(
    "BundleUpdaterManager"
)!;
>>>>>>> 2fd3453d
<|MERGE_RESOLUTION|>--- conflicted
+++ resolved
@@ -9,9 +9,6 @@
             if (module) return module as T;
         }
 
-<<<<<<< HEAD
-export const { BundleUpdaterManager } = nmp;
-=======
         if (nmp[name]) return nmp[name] as T;
     }
 
@@ -35,5 +32,4 @@
 )!;
 export const BundleUpdaterManager = getNativeModule(
     "BundleUpdaterManager"
-)!;
->>>>>>> 2fd3453d
+)!;
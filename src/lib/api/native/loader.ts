--- conflicted
+++ resolved
@@ -1,9 +1,5 @@
-<<<<<<< HEAD
 import { Theme } from "@lib/themes";
 import { removeCacheFile } from "./fs";
-=======
-import { Theme } from "@lib/addons/themes";
->>>>>>> 61f9b651
 
 // @ts-ignore
 const pyonLoaderIdentity = globalThis.__PYON_LOADER__;

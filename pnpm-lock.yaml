--- conflicted
+++ resolved
@@ -5,7 +5,6 @@
   excludeLinksFromLockfile: false
 
 dependencies:
-<<<<<<< HEAD
   '@shopify/react-native-skia':
     specifier: ^1.3.8
     version: 1.3.8(react-native-reanimated@3.6.2)
@@ -24,11 +23,6 @@
   es-toolkit:
     specifier: ^1.13.1
     version: 1.13.1
-=======
-  chalk:
-    specifier: ^5.3.0
-    version: 5.3.0
->>>>>>> 3eb83eed
   fuzzysort:
     specifier: ^3.0.2
     version: 3.0.2
@@ -56,19 +50,8 @@
     specifier: ^0.5.12
     version: 0.5.12
   '@types/node':
-<<<<<<< HEAD
     specifier: ^20.14.11
     version: 20.14.11
-=======
-    specifier: ^20.11.25
-    version: 20.11.25
-  '@types/react':
-    specifier: ~18.2.0
-    version: 18.2.60
-  '@types/react-native':
-    specifier: ~0.72.0
-    version: 0.72.3
->>>>>>> 3eb83eed
   '@types/yargs-parser':
     specifier: ^21.0.3
     version: 21.0.3
@@ -106,13 +89,8 @@
     specifier: ^3.2.0
     version: 3.2.0(@typescript-eslint/eslint-plugin@7.16.1)(eslint@8.57.0)
   typescript:
-<<<<<<< HEAD
     specifier: ^5.5.3
     version: 5.5.3
-=======
-    specifier: ^5.4.5
-    version: 5.4.5
->>>>>>> 3eb83eed
   yargs-parser:
     specifier: ^21.1.1
     version: 21.1.1
@@ -1107,19 +1085,9 @@
     resolution: {integrity: sha512-I4q9QU9MQv4oEOz4tAHJtNz1cwuLxn2F3xcc2iV5WdqLPpUnj30aUuxt1mAxYTG+oe8CZMV/+6rU4S4gRDzqtQ==}
     dev: true
 
-<<<<<<< HEAD
   /@typescript-eslint/eslint-plugin@7.16.1(@typescript-eslint/parser@7.16.1)(eslint@8.57.0)(typescript@5.5.3):
     resolution: {integrity: sha512-SxdPak/5bO0EnGktV05+Hq8oatjAYVY3Zh2bye9pGZy6+jwyR3LG3YKkV4YatlsgqXP28BTeVm9pqwJM96vf2A==}
     engines: {node: ^18.18.0 || >=20.0.0}
-=======
-  /@types/yargs-parser@21.0.3:
-    resolution: {integrity: sha512-I4q9QU9MQv4oEOz4tAHJtNz1cwuLxn2F3xcc2iV5WdqLPpUnj30aUuxt1mAxYTG+oe8CZMV/+6rU4S4gRDzqtQ==}
-    dev: true
-
-  /@typescript-eslint/eslint-plugin@7.1.1(@typescript-eslint/parser@7.1.1)(eslint@8.57.0)(typescript@5.4.5):
-    resolution: {integrity: sha512-zioDz623d0RHNhvx0eesUmGfIjzrk18nSBC8xewepKXbBvN/7c1qImV7Hg8TI1URTxKax7/zxfxj3Uph8Chcuw==}
-    engines: {node: ^16.0.0 || >=18.0.0}
->>>>>>> 3eb83eed
     peerDependencies:
       '@typescript-eslint/parser': ^7.0.0
       eslint: ^8.56.0
@@ -1468,15 +1436,12 @@
   /chalk@5.3.0:
     resolution: {integrity: sha512-dLitG79d+GV1Nb/VYcCDFivJeK1hiukt9QjRNVOsUtTy1rR1YJsmpGGTZ3qJos+uw7WmWF4wUwBd9jxjocFC2w==}
     engines: {node: ^12.17.0 || ^14.13 || >=16.0.0}
-<<<<<<< HEAD
     dev: true
 
   /color-convert@1.9.3:
     resolution: {integrity: sha512-QfAUtd+vFdAtFQcC8CCyYt1fYWxSqAiK2cSD6zDB8N3cpsEBAvRxp9zOGg6G/SHHJYAT88/az/IuDGALsNVbGg==}
     dependencies:
       color-name: 1.1.3
-=======
->>>>>>> 3eb83eed
     dev: false
 
   /color-convert@2.0.1:
@@ -3036,13 +3001,8 @@
       possible-typed-array-names: 1.0.0
     dev: true
 
-<<<<<<< HEAD
   /typescript@5.5.3:
     resolution: {integrity: sha512-/hreyEujaB0w76zKo6717l3L0o/qEUtRgdvUBvlkhoWeOVMjMuHNHk0BRBzikzuGDqNmPQbg5ifMEqsHLiIUcQ==}
-=======
-  /typescript@5.4.5:
-    resolution: {integrity: sha512-vcI4UpRgg81oIRUFwR0WSIHKt11nJ7SAVlYNIu+QpqeyXP+gpQJy/Z4+F0aGxSE4MqwjyXvW/TzgkLAx2AGHwQ==}
->>>>>>> 3eb83eed
     engines: {node: '>=14.17'}
     hasBin: true
     dev: true

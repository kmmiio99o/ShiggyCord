// @ts-nocheck
/* eslint-disable no-restricted-syntax */
import swc from "@swc/core";
import { execSync } from "child_process";
import crypto from "crypto";
import { build } from "esbuild";
import globalPlugin from "esbuild-plugin-globals";
import path from "path";
import { fileURLToPath } from "url";
import yargs from "yargs-parser";

import { printBuildSuccess } from "./util.mjs";

/** @type string[] */
const metroDeps = await (async () => {
    const ast = await swc.parseFile(path.resolve("./shims/depsModule.ts"));
    return ast.body.at(-1).expression.right.properties.map(p => p.key.value);
})();

const args = yargs(process.argv.slice(2));
const {
    "release-branch": releaseBranch,
    "build-minify": buildMinify,
    "dev": dev
} = args;

let context = null;

/** @type {import("esbuild").BuildOptions} */
const config = {
    entryPoints: ["src/entry.ts"],
    bundle: true,
<<<<<<< HEAD
    outfile: "dist/kettu.js",
=======
    outfile: "dist/revenge.js",
>>>>>>> c263de39
    format: "iife",
    splitting: false,
    external: [],
    supported: {
        // Hermes does not actually support const and let, even though it syntactically
        // accepts it, but it's treated just like 'var' and causes issues
        "const-and-let": false
    },
    footer: {
<<<<<<< HEAD
        js: "//# sourceURL=kettu"
=======
        js: "//# sourceURL=revenge"
>>>>>>> c263de39
    },
    loader: {
        ".png": "dataurl"
    },
    define: {
<<<<<<< HEAD
        window: "globalThis",
        __DEV__: JSON.stringify(releaseBranch !== "main")
=======
        __DEV__: dev ?? JSON.stringify(releaseBranch !== "main")
>>>>>>> c263de39
    },
    inject: ["./shims/asyncIteratorSymbol.js", "./shims/promiseAllSettled.js"],
    legalComments: "none",
    alias: {
        "!kettu-deps-shim!": "./shims/depsModule.ts",
        "spitroast": "./node_modules/spitroast",
        "react/jsx-runtime": "./shims/jsxRuntime"
    },
    plugins: [
        globalPlugin({
            ...metroDeps.reduce((obj, key) => {
                obj[key] = `require("!kettu-deps-shim!")[${JSON.stringify(key)}]`;
                return obj;
            }, {})
        }),
        {
            name: "swc",
            setup(build) {
                build.onLoad({ filter: /\.[cm]?[jt]sx?$/ }, async args => {
                    const result = await swc.transformFile(args.path, {
                        jsc: {
                            externalHelpers: true,
                            transform: {
                                constModules: {
                                    globals: {
                                        "bunny-build-info": {
                                            version: `"v1.1.0"`
                                        }
                                    }
                                },
                                react: {
                                    runtime: "automatic"
                                }
                            },
                        },
                        // https://github.com/facebook/hermes/blob/3815fec63d1a6667ca3195160d6e12fee6a0d8d5/doc/Features.md
                        // https://github.com/facebook/hermes/issues/696#issuecomment-1396235791
                        env: {
                            targets: "fully supports es6",
                            include: [
                                "transform-block-scoping",
                                "transform-classes",
                                "transform-async-to-generator",
                                "transform-async-generator-functions"
                            ],
                            exclude: [
                                "transform-parameters",
                                "transform-template-literals",
                                "transform-exponentiation-operator",
                                "transform-named-capturing-groups-regex",
                                "transform-nullish-coalescing-operator",
                                "transform-object-rest-spread",
                                "transform-optional-chaining",
                                "transform-logical-assignment-operators"
                            ]
                        },
                    });

                    return { contents: result.code };
                });
            }
        }
    ]
};

export async function buildBundle(overrideConfig = {}) {
    context = {
        hash: releaseBranch ? execSync("git rev-parse --short HEAD").toString().trim() : crypto.randomBytes(8).toString("hex").slice(0, 7)
    };

    const initialStartTime = performance.now();
    await build({ ...config, ...overrideConfig });

    return {
        config,
        context,
        timeTook: performance.now() - initialStartTime
    };
}

const pathToThisFile = path.resolve(fileURLToPath(import.meta.url));
const pathPassedToNode = path.resolve(process.argv[1]);
const isThisFileBeingRunViaCLI = pathToThisFile.includes(pathPassedToNode);

if (isThisFileBeingRunViaCLI) {
    const { timeTook } = await buildBundle();

    printBuildSuccess(
        context.hash,
        releaseBranch,
        timeTook
    );

    if (buildMinify) {
        const { timeTook } = await buildBundle({
            minify: true,
            outfile: config.outfile.replace(/\.js$/, ".min.js")
        });

        printBuildSuccess(
            context.hash,
            releaseBranch,
            timeTook,
            true
        );
    }
}<|MERGE_RESOLUTION|>--- conflicted
+++ resolved
@@ -30,11 +30,7 @@
 const config = {
     entryPoints: ["src/entry.ts"],
     bundle: true,
-<<<<<<< HEAD
     outfile: "dist/kettu.js",
-=======
-    outfile: "dist/revenge.js",
->>>>>>> c263de39
     format: "iife",
     splitting: false,
     external: [],
@@ -44,22 +40,14 @@
         "const-and-let": false
     },
     footer: {
-<<<<<<< HEAD
         js: "//# sourceURL=kettu"
-=======
-        js: "//# sourceURL=revenge"
->>>>>>> c263de39
     },
     loader: {
         ".png": "dataurl"
     },
     define: {
-<<<<<<< HEAD
         window: "globalThis",
         __DEV__: JSON.stringify(releaseBranch !== "main")
-=======
-        __DEV__: dev ?? JSON.stringify(releaseBranch !== "main")
->>>>>>> c263de39
     },
     inject: ["./shims/asyncIteratorSymbol.js", "./shims/promiseAllSettled.js"],
     legalComments: "none",

--- conflicted
+++ resolved
@@ -28,7 +28,6 @@
 
 /** @type {import("esbuild").BuildOptions} */
 const config = {
-<<<<<<< HEAD
   entryPoints: ["src/entry.ts"],
   bundle: true,
   outfile: "dist/shiggycord.js",
@@ -76,7 +75,7 @@
                 constModules: {
                   globals: {
                     "bunny-build-info": {
-                      version: `"1.4.0"`,
+                      version: `"1.4.1"`,
                     },
                   },
                 },
@@ -107,85 +106,6 @@
               ],
             },
           });
-=======
-    entryPoints: ["src/entry.ts"],
-    bundle: true,
-    outfile: "dist/kettu.js",
-    format: "iife",
-    splitting: false,
-    external: [],
-    supported: {
-        // Hermes does not actually support const and let, even though it syntactically
-        // accepts it, but it's treated just like 'var' and causes issues
-        "const-and-let": false
-    },
-    footer: {
-        js: "//# sourceURL=kettu"
-    },
-    loader: {
-        ".png": "dataurl"
-    },
-    define: {
-        window: "globalThis",
-        __DEV__: JSON.stringify(releaseBranch !== "main")
-    },
-    inject: ["./shims/asyncIteratorSymbol.js", "./shims/promiseAllSettled.js"],
-    legalComments: "none",
-    alias: {
-        "!kettu-deps-shim!": "./shims/depsModule.ts",
-        "spitroast": "./node_modules/spitroast",
-        "react/jsx-runtime": "./shims/jsxRuntime"
-    },
-    plugins: [
-        globalPlugin({
-            ...metroDeps.reduce((obj, key) => {
-                obj[key] = `require("!kettu-deps-shim!")[${JSON.stringify(key)}]`;
-                return obj;
-            }, {})
-        }),
-        {
-            name: "swc",
-            setup(build) {
-                build.onLoad({ filter: /\.[cm]?[jt]sx?$/ }, async args => {
-                    const result = await swc.transformFile(args.path, {
-                        jsc: {
-                            externalHelpers: true,
-                            transform: {
-                                constModules: {
-                                    globals: {
-                                        "bunny-build-info": {
-                                            version: `"v1.4.1"`
-                                        }
-                                    }
-                                },
-                                react: {
-                                    runtime: "automatic"
-                                }
-                            },
-                        },
-                        // https://github.com/facebook/hermes/blob/3815fec63d1a6667ca3195160d6e12fee6a0d8d5/doc/Features.md
-                        // https://github.com/facebook/hermes/issues/696#issuecomment-1396235791
-                        env: {
-                            targets: "fully supports es6",
-                            include: [
-                                "transform-block-scoping",
-                                "transform-classes",
-                                "transform-async-to-generator",
-                                "transform-async-generator-functions"
-                            ],
-                            exclude: [
-                                "transform-parameters",
-                                "transform-template-literals",
-                                "transform-exponentiation-operator",
-                                "transform-named-capturing-groups-regex",
-                                "transform-nullish-coalescing-operator",
-                                "transform-object-rest-spread",
-                                "transform-optional-chaining",
-                                "transform-logical-assignment-operators"
-                            ]
-                        },
-                    });
->>>>>>> 9fc8a87d
 
           return { contents: result.code };
         });

{
<<<<<<< HEAD
    "name": "Kettu",
    "private": true,
    "author": {
        "name": "cocobo1",
        "url": "https://github.com/C0C0B01"
=======
    "name": "@revenge-mod/revenge",
    "exports": {
        "types": "./dist/types/index.d.ts"
    },
    "author": {
        "name": "Revenge Team",
        "url": "https://github.com/revenge-mod"
>>>>>>> c263de39
    },
    "scripts": {
        "build": "node scripts/build.mjs",
        "serve": "node scripts/serve.mjs",
        "serve:adb": "pnpm run serve --adb",
        "lint": "eslint ./src --ext .js,.jsx,.ts,.tsx"
    },
    "license": "BSD-3-Clause",
    "devDependencies": {
        "@saithodev/semantic-release-backmerge": "^4.0.1",
        "@semantic-release/changelog": "^6.0.3",
        "@semantic-release/exec": "^6.0.3",
        "@semantic-release/git": "^10.0.1",
        "semantic-release": "^24.1.3",
        "@swc/core": "^1.7.0",
        "@swc/helpers": "^0.5.12",
        "@types/node": "^20.14.11",
        "@types/yargs-parser": "^21.0.3",
        "@typescript-eslint/eslint-plugin": "^7.16.1",
        "@typescript-eslint/parser": "^7.16.1",
        "@typescript-eslint/typescript-estree": "^7.16.1",
        "chalk": "^5.3.0",
        "esbuild": "^0.20.2",
        "esbuild-plugin-globals": "^0.2.0",
        "eslint": "^8.57.0",
        "eslint-plugin-import-alias": "^1.2.0",
        "eslint-plugin-react": "^7.35.0",
        "eslint-plugin-simple-import-sort": "^12.1.1",
        "eslint-plugin-unused-imports": "^3.2.0",
        "typescript": "^5.5.3",
        "yargs-parser": "^21.1.1"
    },
    "dependencies": {
        "@gullerya/object-observer": "^6.1.3",
        "@shopify/react-native-skia": "^1.3.8",
        "@tanstack/react-query": "^5.51.16",
        "@types/chroma-js": "~2.4.4",
        "@types/lodash": "~4.17.7",
        "@types/react": "19.1.8",
        "react-native": "0.78.0",
        "es-toolkit": "^1.13.1",
        "fuzzysort": "^3.0.2",
        "intl-messageformat": "^10.5.14",
        "moment": "2.22.2",
        "react-native-reanimated": "^3.6.2",
        "spitroast": "^1.4.4",
        "type-fest": "^4.22.1"
    },
    "pnpm": {
        "peerDependencyRules": {
            "ignoreMissing": [
                "react",
                "react-native"
            ]
        }
    }
}<|MERGE_RESOLUTION|>--- conflicted
+++ resolved
@@ -1,19 +1,9 @@
 {
-<<<<<<< HEAD
     "name": "Kettu",
     "private": true,
     "author": {
         "name": "cocobo1",
         "url": "https://github.com/C0C0B01"
-=======
-    "name": "@revenge-mod/revenge",
-    "exports": {
-        "types": "./dist/types/index.d.ts"
-    },
-    "author": {
-        "name": "Revenge Team",
-        "url": "https://github.com/revenge-mod"
->>>>>>> c263de39
     },
     "scripts": {
         "build": "node scripts/build.mjs",

# Kettu
A mod for Discord on Android

### [![Discord](https://img.shields.io/discord/1368145952266911755?logo=discord&logoColor=%23ffffffff&color=%231D88CF&link=https%3A%2F%2Fdiscord.gg%2F6cN7wKa8gp)](https://discord.gg/6cN7wKa8gp) [![Static Badge](https://img.shields.io/badge/kofi-cocobo1-%23FF6433?style=flat&logo=ko-fi&labelColor=%23ffffff)](https://www.ko-fi.com/cocobo1) ![Codeberg Last Commit](https://img.shields.io/gitea/last-commit/cocobo1/Kettu?gitea_url=https%3A%2F%2Fwww.codeberg.org&logo=codeberg&logoColor=%23ffffffff)

## Installing

### Android
- **Root** with Xposed - [KettuXposed](https://github.com/C0C0B01/KettuXposed/releases/latest)
- **Non-root** - [KettuManager](https://github.com/C0C0B01/KettuManager/releases/latest)

### iOS
- [BTLoader](https://github.com/CloudySn0w/BTLoader)

<<<<<<< HEAD
note: btloader is not developed by me and loads revenge by default 

## This is a mirror of the [codeberg repository](https://codeberg.org/cocobo1/Kettu), please make all commits and issues there

=======
>>>>>>> b0107786
## Building
1. Install a Kettu loader with loader config support (any mentioned in the [Installing](#installing) section).
1. Go to Settings > General and enable Developer Settings.
1. Clone the repo:
    ```
    git clone https://codeberg.org/cocobo1/Kettu
    ```
1. Install dependencies:
    ```
    bun i
    ```
1. Build Kettu's code:
    ```
    bun run build
    ```
1. In the newly created `dist` directory, run a HTTP server. I recommend [http-server](https://www.npmjs.com/package/http-server).
1. Go to Settings > Developer enabled earlier. Enable `Load from custom url` and input the IP address and port of the server (e.g. `http://192.168.1.236:4040/kettu.js`) in the new input box labelled `Kettu URL`.
1. Restart Discord. Upon reload, you should notice that your device will download Kettu's bundled code from your server, rather than GitHub.
1. Make your changes, rebuild, reload, go wild!

Alternatively, you can directly *serve* the bundled code by running `bun run serve`. `kettu.js` will be served on your local address under the port 4040. You will then insert `http://<local ip address>:4040/kettu.js` as a custom url and reload. Whenever you restart your mobile client, the script will rebuild the bundle as your client fetches it.<|MERGE_RESOLUTION|>--- conflicted
+++ resolved
@@ -12,13 +12,6 @@
 ### iOS
 - [BTLoader](https://github.com/CloudySn0w/BTLoader)
 
-<<<<<<< HEAD
-note: btloader is not developed by me and loads revenge by default 
-
-## This is a mirror of the [codeberg repository](https://codeberg.org/cocobo1/Kettu), please make all commits and issues there
-
-=======
->>>>>>> b0107786
 ## Building
 1. Install a Kettu loader with loader config support (any mentioned in the [Installing](#installing) section).
 1. Go to Settings > General and enable Developer Settings.

# Kettu
A mod for Discord on Android

### [![Discord](https://img.shields.io/discord/1368145952266911755?logo=discord&logoColor=%23ffffffff&color=%231D88CF&link=https%3A%2F%2Fdiscord.gg%2F6cN7wKa8gp)](https://discord.gg/6cN7wKa8gp) [![Static Badge](https://img.shields.io/badge/kofi-cocobo1-%23FF6433?style=flat&logo=ko-fi&labelColor=%23ffffff)](https://www.ko-fi.com/cocobo1) ![Codeberg Last Commit](https://img.shields.io/gitea/last-commit/cocobo1/Kettu?gitea_url=https%3A%2F%2Fwww.codeberg.org&logo=codeberg&logoColor=%23ffffffff)

## Installing

### Android
- **Root** with Xposed - [KettuXposed](https://github.com/C0C0B01/KettuXposed/releases/latest)
- **Non-root** - [KettuManager](https://github.com/C0C0B01/KettuManager/releases/latest)

If you do not know what root is, go with the manager

### iOS
<<<<<<< HEAD
- [KettuTweak](https://github.com/C0C0B01/KettuTweak)
- [BTLoader](https://github.com/CloudySn0w/BTLoader)
=======

- **Jailbroken** - [KettuTweak](https://github.com/C0C0B01/KettuTweak)
- **Jailed** - [BTLoader](https://github.com/CloudySn0w/BTLoader)

if you dont know the difference, go with BTLoader
>>>>>>> 396394fc

## Building
1. Install a Kettu loader with loader config support (any mentioned in the [Installing](#installing) section).
1. Go to Settings > General and enable Developer Settings.
1. Clone the repo:
    ```
    git clone https://codeberg.org/cocobo1/Kettu
    ```
1. Install dependencies:
    ```
    bun i
    ```
1. Build Kettu's code:
    ```
    bun run build
    ```
1. In the newly created `dist` directory, run a HTTP server. I recommend [http-server](https://www.npmjs.com/package/http-server).
1. Go to Settings > Developer enabled earlier. Enable `Load from custom url` and input the IP address and port of the server (e.g. `http://192.168.1.236:4040/kettu.js`) in the new input box labelled `Kettu URL`.
1. Restart Discord. Upon reload, you should notice that your device will download Kettu's bundled code from your server, rather than GitHub.
1. Make your changes, rebuild, reload, go wild!

Alternatively, you can directly *serve* the bundled code by running `bun run serve`. `kettu.js` will be served on your local address under the port 4040. You will then insert `http://<local ip address>:4040/kettu.js` as a custom url and reload. Whenever you restart your mobile client, the script will rebuild the bundle as your client fetches it.<|MERGE_RESOLUTION|>--- conflicted
+++ resolved
@@ -12,16 +12,11 @@
 If you do not know what root is, go with the manager
 
 ### iOS
-<<<<<<< HEAD
-- [KettuTweak](https://github.com/C0C0B01/KettuTweak)
-- [BTLoader](https://github.com/CloudySn0w/BTLoader)
-=======
 
 - **Jailbroken** - [KettuTweak](https://github.com/C0C0B01/KettuTweak)
 - **Jailed** - [BTLoader](https://github.com/CloudySn0w/BTLoader)
 
 if you dont know the difference, go with BTLoader
->>>>>>> 396394fc
 
 ## Building
 1. Install a Kettu loader with loader config support (any mentioned in the [Installing](#installing) section).

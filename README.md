# Kettu
A mod for Discord on Android

Discord https://discord.gg/6cN7wKa8gp
## Installing

<<<<<<< HEAD
- **Root** with Xposed - [KettuXposed](https://github.com/C0C0B01/KettuXposed/releases/latest)
=======
- **Root** with Xposed - [KettuXposed](https://github.com/C0C0B01/PupuXposed/releases/latest)
>>>>>>> 819bd2b5
- **Non-root** - [KettuManager](https://github.com/C0C0B01/KettuManager/releases/latest)

## Building
1. Install a Kettu loader with loader config support (any mentioned in the [Installing](#installing) section).
1. Go to Settings > General and enable Developer Settings.
1. Clone the repo:
    ```
    git clone https://github.com/C0C0B01/Kettu
    ```
1. Install dependencies:
    ```
    pnpm i
    ```
1. Build Kettu's code:
    ```
    pnpm build
    ```
1. In the newly created `dist` directory, run a HTTP server. I recommend [http-server](https://www.npmjs.com/package/http-server).
1. Go to Settings > Developer enabled earlier. Enable `Load from custom url` and input the IP address and port of the server (e.g. `http://192.168.1.236:4040/kettu.js`) in the new input box labelled `Kettu URL`.
<<<<<<< HEAD
1. Restart Discord. Upon reload, you should notice that your device will download Kettu's bundled code from your server, rather than GitHub.
=======
1. Restart Discord. Upon reload, you should notice that your device will download Pupu's bundled code from your server, rather than GitHub.
>>>>>>> 819bd2b5
1. Make your changes, rebuild, reload, go wild!

Alternatively, you can directly *serve* the bundled code by running `pnpm serve`. `kettu.js` will be served on your local address under the port 4040. You will then insert `http://<local ip address>:4040/kettu.js` as a custom url and reload. Whenever you restart your mobile client, the script will rebuild the bundle as your client fetches it.<|MERGE_RESOLUTION|>--- conflicted
+++ resolved
@@ -4,12 +4,8 @@
 Discord https://discord.gg/6cN7wKa8gp
 ## Installing
 
-<<<<<<< HEAD
-- **Root** with Xposed - [KettuXposed](https://github.com/C0C0B01/KettuXposed/releases/latest)
-=======
-- **Root** with Xposed - [KettuXposed](https://github.com/C0C0B01/PupuXposed/releases/latest)
->>>>>>> 819bd2b5
-- **Non-root** - [KettuManager](https://github.com/C0C0B01/KettuManager/releases/latest)
+- **Root** with Xposed - [PupuXposed](https://github.com/C0C0B01/PupuXposed/releases/latest)
+- **Non-root** - [PupuManager](https://github.com/C0C0B01/PupuManager/releases/latest)
 
 ## Building
 1. Install a Kettu loader with loader config support (any mentioned in the [Installing](#installing) section).
@@ -27,12 +23,8 @@
     pnpm build
     ```
 1. In the newly created `dist` directory, run a HTTP server. I recommend [http-server](https://www.npmjs.com/package/http-server).
-1. Go to Settings > Developer enabled earlier. Enable `Load from custom url` and input the IP address and port of the server (e.g. `http://192.168.1.236:4040/kettu.js`) in the new input box labelled `Kettu URL`.
-<<<<<<< HEAD
-1. Restart Discord. Upon reload, you should notice that your device will download Kettu's bundled code from your server, rather than GitHub.
-=======
+1. Go to Settings > Developer enabled earlier. Enable `Load from custom url` and input the IP address and port of the server (e.g. `http://192.168.1.236:4040/pupu.js`) in the new input box labelled `Pupu URL`.
 1. Restart Discord. Upon reload, you should notice that your device will download Pupu's bundled code from your server, rather than GitHub.
->>>>>>> 819bd2b5
 1. Make your changes, rebuild, reload, go wild!
 
 Alternatively, you can directly *serve* the bundled code by running `pnpm serve`. `kettu.js` will be served on your local address under the port 4040. You will then insert `http://<local ip address>:4040/kettu.js` as a custom url and reload. Whenever you restart your mobile client, the script will rebuild the bundle as your client fetches it.
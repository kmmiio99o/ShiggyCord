name: 🐞 Bug report
description: Report a bug or an issue.
title: 'bug: '
labels: ['Bug report']
body:
  - type: markdown
    attributes:
      value: |
<<<<<<< HEAD
        > [!IMPORTANT]
        > ## Before you submit this issue...
        > We might reject any issues that can't be solved within the repository, or reports that are too general. For example:
        > 
        > <details>
        >   <summary><b>"Kettu crashes upon starting..."</b></summary>
        >   > There are lots of different things that could be causing this, but it's probably not related to this repository.
        > </details>
        > <details>
        >   <summary><b>"Kettu freezes on splash screen..."</b></summary>
        >   > The issue is too general and should be reported only when it occurs after an update to a specific Discord version or after a specific action or configuration has been made within Kettu.
        > </details>
        > <details>
        >   <summary><b>"Kettu refuses to install/stuck on downloading..."</b></summary>
        >   > This is an external issue (sideloading) that does not have a place in this repository. If it's a problem with Kettu Manager, report it to the <a href="https://github.com/C0C0B01/KettuManager">appropriate repository</a>.
        > </details>
        >
        > If you think that your problem belongs to one of these, you should avoid submitting this report unless you are told to do so.
        > 
        > Please report the problem or ask for help in the appropriate place. For example, if the problem occurs in Kettu Manager, report it in the Kettu Manager repository.

  - type: checkboxes
    id: checklist
    attributes:
      label: Checklist
      description: You should ensure the completion of the task before proceeding to check it off the checklist. Neglecting to do so may impede the efficiency of the issue resolution process. The developer has the right to delete the issue directly if you check the list blindly.
      options:
        - label: I am able to reproduce the bug with the latest version of Kettu and Discord.
          required: true
        - label: I've checked that there is no open or closed issue about this bug.
          required: true
        - label: The title of this issue accurately describes the bug.
          required: true
        - label: This is not a feature request or a general question.
          required: true
        - label: This bug can be reproduced consistently and is not caused by a plugin.
          required: true
        - label: I have read the notes above and ensured that my issue is clear and within this repository.
          required: true
=======
        # Revenge bug report

        Before creating a new bug report, please keep the following in mind:
>>>>>>> c263de39

        - **Do not submit a duplicate bug report**: Search for existing bug reports [here](https://github.com/revenge-mod/revenge-bundle/issues?q=label%3A%22Bug+report%22).
        - **Review the contribution guidelines**: Make sure your bug report adheres to it. You can find the guidelines [here](https://github.com/revenge-mod/revenge-bundle/blob/main/CONTRIBUTING.md).
        - **Do not use the issue page for support**: If you need help or have questions, join us on [Discord](https://discord.gg/ddcQf3s2Uq).
  - type: textarea
    attributes:
      label: Bug description
      description: |
        - Describe your bug in detail
        - Add steps to reproduce the bug if possible (Step 1. ... Step 2. ...)
        - Add images and videos if possible
    validations:
      required: true
  - type: textarea
    attributes:
      label: Stack trace
      description: If this bug causes a JS crash, please paste the stack trace here.
      render: shell
  - type: textarea
    attributes:
      label: Component stack trace
      description: If this bug causes a JS crash, please paste the component stack trace here.
      render: shell
  - type: textarea
    attributes:
      label: Native crash trace
      description: If this bug causes a native crash, please paste the crash trace here. On Android, this can be accessed by doing `logcat | grep AndroidRuntime`.
      render: shell
<<<<<<< HEAD
  
  - type: input
    id: discord-version
    attributes:
      label: Discord version
      description: |
        The version of Discord you are using. You can find this in the settings. You may leave both the version number and the build number.
      placeholder: |
        Example:
          "253.2 (66074)"
    validations:
      required: true

  - type: input
    id: version
    attributes:
      label: Version
      description: |
        The version of Kettu the issue is occuring on. You can find this in the settings. Kettu version is in formatted like the following: `v0.0.5` and NOT like this: `beaf689-main`.
      placeholder: |
        Example:
          "v0.0.4"

  - type: input
    id: loader-version
    attributes:
      label: Loader version
      description: |
        The version of the loader you are using. You can find this in the settings.
      placeholder: |
        Example:
          "KettuXposed (v0.0.2)"
    validations:
      required: true

  - type: input
    id: device
    attributes:
      label: Device
      description: |
        The device model you are using.
      placeholder: |
        Example:
          "Samsung A35 5G"
    validations:
      required: true

  - type: input
    id: os-version
    attributes:
      label: OS version
      description: |
        The version of the operating system you are using.
      placeholder: |
        Example:
          "Android 12/Oneui 4"
    validations:
      required: true

=======
>>>>>>> c263de39
  - type: textarea
    attributes:
<<<<<<< HEAD
      label: Debug information
      description: |
        Debug information is important for the developer to understand the environment in which the bug occurred. You can get this information by sending `/debug` in the chat.
      placeholder: |
          Example:
            Kettu: v0.6.7 (KettuXposed v0.2.4)
            Discord: 255.2 (255202)
            React: 18.3.1 (RN 0.74.5-discord-11)
            Hermes: for RN 0.74.5-discord-11 (bcv96)
            System: Android 13 (SDK 33)
            Device: M2101K7BG (secret)

=======
      label: Solution
      description: If applicable, add a possible solution to the bug.
>>>>>>> c263de39
  - type: textarea
    attributes:
      label: Additional context
      description: Add additional context here.
  - type: checkboxes
    id: acknowledgements
    attributes:
      label: Acknowledgements
      description: Your bug report will be closed if you don't follow the checklist below.
      options:
        - label: I have checked all open and closed bug reports and this is not a duplicate.
          required: true
        - label: I have chosen an appropriate title.
          required: true
        - label: All requested information has been provided properly.
          required: true<|MERGE_RESOLUTION|>--- conflicted
+++ resolved
@@ -6,7 +6,6 @@
   - type: markdown
     attributes:
       value: |
-<<<<<<< HEAD
         > [!IMPORTANT]
         > ## Before you submit this issue...
         > We might reject any issues that can't be solved within the repository, or reports that are too general. For example:
@@ -46,15 +45,7 @@
           required: true
         - label: I have read the notes above and ensured that my issue is clear and within this repository.
           required: true
-=======
-        # Revenge bug report
 
-        Before creating a new bug report, please keep the following in mind:
->>>>>>> c263de39
-
-        - **Do not submit a duplicate bug report**: Search for existing bug reports [here](https://github.com/revenge-mod/revenge-bundle/issues?q=label%3A%22Bug+report%22).
-        - **Review the contribution guidelines**: Make sure your bug report adheres to it. You can find the guidelines [here](https://github.com/revenge-mod/revenge-bundle/blob/main/CONTRIBUTING.md).
-        - **Do not use the issue page for support**: If you need help or have questions, join us on [Discord](https://discord.gg/ddcQf3s2Uq).
   - type: textarea
     attributes:
       label: Bug description
@@ -79,7 +70,6 @@
       label: Native crash trace
       description: If this bug causes a native crash, please paste the crash trace here. On Android, this can be accessed by doing `logcat | grep AndroidRuntime`.
       render: shell
-<<<<<<< HEAD
   
   - type: input
     id: discord-version
@@ -139,11 +129,8 @@
     validations:
       required: true
 
-=======
->>>>>>> c263de39
   - type: textarea
     attributes:
-<<<<<<< HEAD
       label: Debug information
       description: |
         Debug information is important for the developer to understand the environment in which the bug occurred. You can get this information by sending `/debug` in the chat.
@@ -156,10 +143,6 @@
             System: Android 13 (SDK 33)
             Device: M2101K7BG (secret)
 
-=======
-      label: Solution
-      description: If applicable, add a possible solution to the bug.
->>>>>>> c263de39
   - type: textarea
     attributes:
       label: Additional context

<<<<<<< HEAD
name: Feature request
description: Suggest an idea for Kettu
title: "[feature]: <insert title here>"
labels: [enhancement]
=======
name: ⭐ Feature request
description: Create a detailed request for a new feature.
title: 'feat: '
labels: ['Feature request']
>>>>>>> c263de39
body:
  - type: markdown
    attributes:
      value: |
        # Revenge feature request

        Before creating a new feature request, please keep the following in mind:

        - **Do not submit a duplicate feature request**: Search for existing feature requests [here](https://github.com/revenge-mod/revenge-bundle/issues?q=label%3A%22Feature+request%22).
        - **Review the contribution guidelines**: Make sure your feature request adheres to it. You can find the guidelines [here](https://github.com/revenge-mod/revenge-bundle/blob/main/CONTRIBUTING.md).
        - **Do not use the issue page for support**: If you need help or have questions, join us on [Discord](https://discord.gg/ddcQf3s2Uq).
  - type: textarea
    attributes:
      label: Feature description
<<<<<<< HEAD
      description: What feature you want Kettu to have? Provide detailed description about what it should look like or where it should be added.
    validations:
      required: true

=======
      description: |
        - Describe your feature in detail
        - Add images, videos, links, examples, references, etc. if possible
>>>>>>> c263de39
  - type: textarea
    attributes:
      label: Motivation
      description: |
        A strong motivation is necessary for a feature request to be considered.
        
        - Why should this feature be implemented? 
        - What is the explicit use case?
        - What are the benefits?
        - What makes this feature important?
    validations:
      required: true
  - type: checkboxes
    id: acknowledgements
    attributes:
      label: Acknowledgements
      description: Your feature request will be closed if you don't follow the checklist below.
      options:
        - label: I have checked all open and closed feature requests and this is not a duplicate
          required: true
        - label: I have chosen an appropriate title.
          required: true
        - label: All requested information has been provided properly.
          required: true<|MERGE_RESOLUTION|>--- conflicted
+++ resolved
@@ -1,14 +1,7 @@
-<<<<<<< HEAD
 name: Feature request
 description: Suggest an idea for Kettu
 title: "[feature]: <insert title here>"
 labels: [enhancement]
-=======
-name: ⭐ Feature request
-description: Create a detailed request for a new feature.
-title: 'feat: '
-labels: ['Feature request']
->>>>>>> c263de39
 body:
   - type: markdown
     attributes:
@@ -23,16 +16,10 @@
   - type: textarea
     attributes:
       label: Feature description
-<<<<<<< HEAD
       description: What feature you want Kettu to have? Provide detailed description about what it should look like or where it should be added.
     validations:
       required: true
 
-=======
-      description: |
-        - Describe your feature in detail
-        - Add images, videos, links, examples, references, etc. if possible
->>>>>>> c263de39
   - type: textarea
     attributes:
       label: Motivation
